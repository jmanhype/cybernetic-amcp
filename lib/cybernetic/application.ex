--- conflicted
+++ resolved
@@ -18,8 +18,6 @@
           # Continue without OpenTelemetry for now
           :ok
       end
-<<<<<<< HEAD
-
       children =
         [
           {Cluster.Supervisor,
@@ -27,64 +25,48 @@
              Application.get_env(:libcluster, :topologies, []),
              [name: Cybernetic.ClusterSupervisor]
            ]},
-
+          # Phoenix Edge Gateway Endpoint
+          Cybernetic.Edge.Gateway.Endpoint,
           # Core Security
           Cybernetic.Core.Security.NonceBloom,
-
           # CRDT Graph
           Cybernetic.Core.CRDT.Graph,
-
           # AMQP Transport
           Cybernetic.Transport.AMQP.Connection,
           {Cybernetic.Core.Transport.AMQP.Topology, []},
           Cybernetic.Core.Transport.AMQP.Publisher,
-
           # Performance Optimizations
           {Cybernetic.Core.Transport.AMQP.PublisherPool, []},
           {Cybernetic.Core.CRDT.Cache, []},
           {Cybernetic.Telemetry.BatchedCollector, []},
-
-          # MCP Registry  
+          # MCP Registry
           Cybernetic.Core.MCP.Hermes.Registry,
-
           # Circuit Breaker Registry
           {Registry,
            keys: :unique, name: Cybernetic.Core.Resilience.AdaptiveCircuitBreaker.Registry},
-
           # Goldrush Integration
           {Cybernetic.Core.Goldrush.Plugins.TelemetryAlgedonic, []},
           Cybernetic.Core.Goldrush.Bridge,
           Cybernetic.Core.Goldrush.Pipeline,
-
           # Central Aggregator (must be before S4 Bridge)
           {Cybernetic.Core.Aggregator.CentralAggregator, []},
-
           # S5 SOP Engine (must be before S4 Bridge so it can receive messages)
           {Cybernetic.VSM.System5.SOPEngine, []},
-
-          # S5 Policy Intelligence Engine  
+          # S5 Policy Intelligence Engine
           {Cybernetic.VSM.System5.PolicyIntelligence, []},
-
           # S4 Intelligence Layer
           {Cybernetic.VSM.System4.LLMBridge, provider: Cybernetic.VSM.System4.Providers.Null},
-
           # S4 Multi-Provider Intelligence Service
           {Cybernetic.VSM.System4.Service, []},
-
           # S4 Memory for conversation context
           {Cybernetic.VSM.System4.Memory, []},
-
           # S3 Rate Limiter for budget management
           {Cybernetic.VSM.System3.RateLimiter, []},
-
           # Security AuthManager for MCP tools
           {Cybernetic.Security.AuthManager, []},
-
           # Edge WASM Validator is stateless - use Cybernetic.Edge.WASM.Validator.load/2 where needed
-
           # VSM Supervisor (includes S1-S5)
           Cybernetic.VSM.Supervisor,
-
           # Telegram Agent (S1)
           Cybernetic.VSM.System1.Agents.TelegramAgent
         ] ++ health_children() ++ telemetry_children()
@@ -110,94 +92,6 @@
       end)
 
       {:ok, sup}
-=======
-    
-    children = [
-      {Cluster.Supervisor, [Application.get_env(:libcluster, :topologies, []), [name: Cybernetic.ClusterSupervisor]]},
-      
-      # Phoenix Edge Gateway Endpoint
-      Cybernetic.Edge.Gateway.Endpoint,
-      
-      # Core Security
-      Cybernetic.Core.Security.NonceBloom,
-      
-      # CRDT Graph
-      Cybernetic.Core.CRDT.Graph,
-      
-      # AMQP Transport
-      Cybernetic.Transport.AMQP.Connection,
-      {Cybernetic.Core.Transport.AMQP.Topology, []},
-      Cybernetic.Core.Transport.AMQP.Publisher,
-      
-      # Performance Optimizations
-      {Cybernetic.Core.Transport.AMQP.PublisherPool, []},
-      {Cybernetic.Core.CRDT.Cache, []},
-      {Cybernetic.Telemetry.BatchedCollector, []},
-      
-      # MCP Registry  
-      Cybernetic.Core.MCP.Hermes.Registry,
-      
-      # Circuit Breaker Registry
-      {Registry, keys: :unique, name: Cybernetic.Core.Resilience.AdaptiveCircuitBreaker.Registry},
-      
-      # Goldrush Integration
-      {Cybernetic.Core.Goldrush.Plugins.TelemetryAlgedonic, []},
-      Cybernetic.Core.Goldrush.Bridge,
-      Cybernetic.Core.Goldrush.Pipeline,
-      
-      # Central Aggregator (must be before S4 Bridge)
-      {Cybernetic.Core.Aggregator.CentralAggregator, []},
-      
-      # S5 SOP Engine (must be before S4 Bridge so it can receive messages)
-      {Cybernetic.VSM.System5.SOPEngine, []},
-      
-      # S5 Policy Intelligence Engine  
-      {Cybernetic.VSM.System5.PolicyIntelligence, []},
-      
-      # S4 Intelligence Layer
-      {Cybernetic.VSM.System4.LLMBridge, provider: Cybernetic.VSM.System4.Providers.Null},
-      
-      # S4 Multi-Provider Intelligence Service
-      {Cybernetic.VSM.System4.Service, []},
-      
-      # S4 Memory for conversation context
-      {Cybernetic.VSM.System4.Memory, []},
-      
-      # S3 Rate Limiter for budget management
-      {Cybernetic.VSM.System3.RateLimiter, []},
-      
-      # Security AuthManager for MCP tools
-      {Cybernetic.Security.AuthManager, []},
-      
-      # Edge WASM Validator is stateless - use Cybernetic.Edge.WASM.Validator.load/2 where needed
-      
-      # VSM Supervisor (includes S1-S5)
-      Cybernetic.VSM.Supervisor,
-      
-      # Telegram Agent (S1)
-      Cybernetic.VSM.System1.Agents.TelegramAgent
-    ] ++ health_children() ++ telemetry_children()
-    opts = [
-      strategy: :one_for_one, 
-      name: Cybernetic.Supervisor,
-      max_restarts: 10,
-      max_seconds: 60
-    ]
-    
-    {:ok, sup} = Supervisor.start_link(children, opts)
-    
-    # Block on MCP tools so S1-S5 workers can assume availability
-    Task.start(fn ->
-      case Cybernetic.Core.MCP.Hermes.Registry.await_ready(2_000) do
-        :ok -> 
-          Logger.info("MCP Registry ready with builtin tools")
-        {:error, :timeout} -> 
-          Logger.error("MCP registry not ready in time")
-      end
-    end)
-    
-    {:ok, sup}
->>>>>>> 53935213
     else
       {:error, reason} ->
         Logger.error("Configuration validation failed: #{reason}")
